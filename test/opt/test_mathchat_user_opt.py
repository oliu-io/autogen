"""
This file demonstrates how to do a fixed dataset based optimization
(Other files focus on interactive enviornments)

Example notebook: https://github.com/microsoft/autogen/blob/main/notebook/agentchat_MathChat.ipynb

Example notebook: https://github.com/microsoft/autogen/blob/main/notebook/oai_chatgpt_gpt4.ipynb
"""

import autogen
from autogen.agentchat.contrib.math_user_proxy_agent import MathUserProxyAgent

from autogen import AssistantAgent, UserProxyAgent, config_list_from_json, Agent
from autogen.trace.trace import trace, compatability
from autogen.trace.optimizers import LLMOptimizer
from autogen.trace.propagators import retain_last_only_propagate
from textwrap import dedent, indent
from autogen.trace.optimizer_autogen import train_with_datasets, DatasetProcessor

from autogen.trace.utils import backfill_lists, plot_agent_performance, verbalize

from autogen.code_utils import UNKNOWN, extract_code, execute_code, infer_lang

# pip install datasets
from datasets import load_dataset

from autogen.math_utils import is_equiv

dataset = load_dataset("hendrycks/competition_math")

config_list = config_list_from_json(env_or_file="OAI_CONFIG_LIST", filter_dict={
             "model": ["gpt-3.5-turbo-0613", "gpt-3.5-turbo"],
         })
assert len(config_list) > 0

# ====== Helper Functions ======

def remove_boxed(string: str):
    """Source: https://github.com/hendrycks/math
    Extract the text within a \\boxed{...} environment.
    Example:

    > remove_boxed("\\boxed{\\frac{2}{3}}")

    \\frac{2}{3}
    """
    left = "\\boxed{"
    if left not in string:
        left = "\boxed{"
    try:
        if not all((string[: len(left)] == left, string[-1] == "}")):
            raise AssertionError

        return string[len(left) : -1]
    except Exception:
        return None


def last_boxed_only_string(string: str):
    """Source: https://github.com/hendrycks/math
    Extract the last \\boxed{...} or \\fbox{...} element from a string.
    """
    idx = string.rfind("\\boxed")
    if idx < 0:
        idx = string.rfind("\\fbox")
        if idx < 0:
            idx = string.rfind("\boxed")
            if idx < 0:
                return None

    i = idx
    right_brace_idx = None
    num_left_braces_open = 0
    while i < len(string):
        if string[i] == "{":
            num_left_braces_open += 1
        if string[i] == "}":
            num_left_braces_open -= 1
            if num_left_braces_open == 0:
                right_brace_idx = i
                break
        i += 1

    if right_brace_idx is None:
        retval = None
    else:
        retval = string[idx : right_brace_idx + 1]

    return retval

def get_answer(solution):
    if solution is None:
        return None
    last_boxed = last_boxed_only_string(solution)
    if last_boxed is None:
        return None
    answer = remove_boxed(last_boxed)
    if answer is None:
        return None
    return answer

def _is_termination_msg_mathchat(message):
    """Check if a message is a termination message."""
    if isinstance(message, dict):
        message = message.get("content")
        if message is None:
            return False
    cb = extract_code(message)
    contain_code = False
    for c in cb:
        if c[0] == "python" or c[0] == "wolfram":
            contain_code = True
            break

    terminate = get_answer(message) is not None and get_answer(message) != ""

    return terminate

# 1. create an AssistantAgent instance named "assistant"
assistant = trace(autogen.AssistantAgent)(
    name="assistant",
    system_message="You are a helpful assistant.",
    llm_config={
        "timeout": 600,
        "seed": 42,
        "config_list": config_list,
    },
    max_consecutive_auto_reply=2
)

# 2. create the MathUserProxyAgent instance named "mathproxyagent"
# By default, the human_input_mode is "NEVER", which means the agent will not ask for human input.
mathproxyagent = trace(MathUserProxyAgent)(
    name="mathproxyagent",
    human_input_mode="NEVER",
    code_execution_config={"use_docker": False},
    is_termination_msg=_is_termination_msg_mathchat
)

def generate_answer(math_problem):
    mathproxyagent.initiate_chat(assistant, problem=math_problem, clear_history=True)
    last_message = mathproxyagent.last_message_node(role='user')
    # "assistant" means self, "user" means the other agent
    return last_message


def check_equiv(sol1, sol2):
    return is_equiv(get_answer(sol1), get_answer(sol2))

dp = DatasetProcessor("problem", "solution",
                      reward_fn=check_equiv)

optimizer = LLMOptimizer(assistant.parameters,
                         config_list=config_list,
                         task_description=dedent("""
                         You are helping a student solve math problems.
                         Give them some instructions on how to avoid errors.
                         """))

performances = []
exp_runs = 1
optimization_steps = 1

for _ in range(exp_runs):
<<<<<<< HEAD
    info = train_with_datasets(dataset['train'], dp, produce_answer, optimizer,
                  steps=optimization_steps, propagate_fn=retain_last_only_propagate(),
=======
    info = train_with_datasets(dataset['train'], dp, generate_answer, optimizer,
                  steps=optimization_steps, propagate_fn=PropagateStrategy.retain_last_only_propagate,
>>>>>>> fac24471
                  verbose=False, seed=123)
    print("Agent reward history:", info['rewards'])
    performances.append(info['rewards'])

performances = backfill_lists(performances)
plot_agent_performance(performances, backfilled=True)<|MERGE_RESOLUTION|>--- conflicted
+++ resolved
@@ -162,13 +162,8 @@
 optimization_steps = 1
 
 for _ in range(exp_runs):
-<<<<<<< HEAD
-    info = train_with_datasets(dataset['train'], dp, produce_answer, optimizer,
-                  steps=optimization_steps, propagate_fn=retain_last_only_propagate(),
-=======
     info = train_with_datasets(dataset['train'], dp, generate_answer, optimizer,
                   steps=optimization_steps, propagate_fn=PropagateStrategy.retain_last_only_propagate,
->>>>>>> fac24471
                   verbose=False, seed=123)
     print("Agent reward history:", info['rewards'])
     performances.append(info['rewards'])
