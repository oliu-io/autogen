"""
Lisp Interpreter
The ablation part: we specify how complete the 21 functions are. The more complete, the less LLM needs to do.

This requires us to override and implement all the functions required by the Lisp Interpreter.

https://arxiv.org/pdf/2212.10561.pdf

Backup task: Robotic planning

Think about how you can "ablate" this...ok, we write two versions of the function, both are traced
and we just load whichever one we decide.

Original Parsel needs to backtrack and do error trace, and few-shot demonstration
We are making this task harder
"""

from autogen.trace.nodes import node, GRAPH
from autogen.trace.bundle import FunModule, bundle
from autogen.trace.nodes import Node

import math
import random


def get_math():
    d = {}
    for name in dir(math):
        if name[:2] != "__":
            d[name] = getattr(math, name)
    return d


def get_ops():
    return {
        "+": (lambda x, y: x + y),
        "-": (lambda x, y: x - y),
        "*": (lambda x, y: x * y),
        "/": (lambda x, y: x / y),
        ">": (lambda x, y: x > y),
        "<": (lambda x, y: x < y),
        ">=": (lambda x, y: x >= y),
        "<=": (lambda x, y: x <= y),
        "=": (lambda x, y: x == y),
    }


def get_simple_math():
    return {"abs": abs, "min": min, "max": max, "not": lambda x: not x, "round": round}


def standard_env(includes=["math", "ops", "simple_math"]):
    env = {"_outer": None}
    if "math" in includes:
        env.update(get_math())
    if "ops" in includes:
        env.update(get_ops())
    if "simple_math" in includes:
        env.update(get_simple_math())
    return env


class Environment(dict):
    "An environment: a dict of {'var': val} pairs, with an outer Env."

    def __init__(self, parms=(), args=(), outer=None):
        for p, a in zip(parms, args):
            if isinstance(a, Node):
                a = a.data
            if isinstance(p, Node):
                p = p.data
            self[p] = a

        if isinstance(outer, Node):
            outer = outer.data

        self.outer = outer

    def find(self, var):
        "Find the innermost Env where var appears."
        if isinstance(var, Node):
            var = var.data
        return self if (var in self) else self.outer.find(var)

    def __setitem__(self, key, value):
        if isinstance(value, Node):
            value = value.data
        if isinstance(key, Node):
            key = key.data
        super().__setitem__(key, value)


global_env = Environment()
global_env.update(standard_env())


@bundle(description="[tokenize] Convert a string of characters into a list of tokens.")
def tokenize(chars):
    "Convert a string of characters into a list of tokens."
    return chars.replace("(", " ( ").replace(")", " ) ").split()


@bundle(description="[parse] Read a Scheme expression from a string.")
def parse(program):
    return read_from_tokens(tokenize(program))


@bundle(description="[read_from_tokens] Read an expression from a sequence of tokens.")
def read_from_tokens(tokens):
    if len(tokens) == 0:
        raise SyntaxError("unexpected EOF while reading")

    stack = []
    current_list = []

    for token in tokens:
        if token == "(":
            # Start a new sublist and push it onto the stack
            stack.append(current_list)
            current_list = []
        elif token == ")":
            # End the current sublist
            if not stack:
                raise SyntaxError("unexpected )")
            last_list = current_list
            current_list = stack.pop()
            current_list.append(last_list)
        else:
            # Normal token, add to the current sublist
            current_list.append(atom(token))

    if stack:
        raise SyntaxError("unexpected EOF while reading: missing )")

    return current_list[0]  # Return the fully parsed expression


@bundle(description="[atom] Numbers become numbers; every other token is a symbol.")
def atom(token):
    try:
        return int(token)
    except ValueError:
        try:
            return float(token)
        except ValueError:
            return token


def eval_expression(x, env=global_env):
    "Evaluate an expression in an environment."
    # we first unpack

    if isinstance(x, str):
        return env.find(x)[x]
    elif not isinstance(x, list):
        return x

    op, *args = x
    if op == "quote":
        return args[0]
    elif op == "define":
        (name, exp) = args
<<<<<<< HEAD
        env[name] = eval_expression(exp, env)
    elif op == 'lambda':
        (parms, body) = args
        return lambda *args: eval_expression(body, Environment(parms, args, env))
    elif op == 'if':
=======
        env.data[name] = eval_expression(exp, env)
    elif op == "lambda":
        (parms, body) = args
        return lambda *args: eval_expression(body, node(Environment(parms, args, env)))
    elif op == "if":
>>>>>>> f14a3fbe
        (test, conseq, alt) = args
        exp = conseq if eval_expression(test, env) else alt
        return eval_expression(exp, env)
    else:
        proc = eval_expression(op, env)
        vals = [eval_expression(arg, env) for arg in args]
        return proc(*vals)


test_program = [
    "(define r 10)",
    "(define circle-area (lambda (r) (* pi (* r r))))",
    "(circle-area 3)",
    "(quote (1 2 3))",
    "(if (> 10 20) (quote true) (quote false))",
]

# global_env = node(global_env)
def recursive_unpack(parsed_exp):
    # can be of structure Node([Node(), Node()]) or Node(Node())
    # but can go very deep
    if isinstance(parsed_exp, Node):
        parsed_exp = parsed_exp.data
    if not isinstance(parsed_exp, list):
        return parsed_exp
    return [recursive_unpack(exp) for exp in parsed_exp]

for expr in test_program:
    parsed_exp = parse(expr)
    unpacked_exp = recursive_unpack(parsed_exp)  # Outputs for each expression
    print(unpacked_exp)
    result = eval_expression(unpacked_exp, global_env)
    print(result)  # Outputs for each expression<|MERGE_RESOLUTION|>--- conflicted
+++ resolved
@@ -160,19 +160,11 @@
         return args[0]
     elif op == "define":
         (name, exp) = args
-<<<<<<< HEAD
         env[name] = eval_expression(exp, env)
     elif op == 'lambda':
         (parms, body) = args
         return lambda *args: eval_expression(body, Environment(parms, args, env))
     elif op == 'if':
-=======
-        env.data[name] = eval_expression(exp, env)
-    elif op == "lambda":
-        (parms, body) = args
-        return lambda *args: eval_expression(body, node(Environment(parms, args, env)))
-    elif op == "if":
->>>>>>> f14a3fbe
         (test, conseq, alt) = args
         exp = conseq if eval_expression(test, env) else alt
         return eval_expression(exp, env)
