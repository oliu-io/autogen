"""
Lisp Interpreter
The ablation part: we specify how complete the 21 functions are. The more complete, the less LLM needs to do.

This requires us to override and implement all the functions required by the Lisp Interpreter.

https://arxiv.org/pdf/2212.10561.pdf

Backup task: Robotic planning

Think about how you can "ablate" this...ok, we write two versions of the function, both are traced
and we just load whichever one we decide.

Original Parsel needs to backtrack and do error trace, and few-shot demonstration
We are making this task harder
"""

from autogen.trace.nodes import node, GRAPH
<<<<<<< HEAD
from autogen.trace.trace_ops import FunModule, trace_op
=======
from autogen.trace.bundle import FunModule, bundle, trace_class
>>>>>>> f14a3fbe
from autogen.trace.nodes import Node

import math
import random

<<<<<<< HEAD

=======

def get_math():
    d = {}
    for name in dir(math):
        if name[:2] != "__":
            d[name] = getattr(math, name)
    return d


def get_ops():
    return {
        "+": (lambda x, y: x + y),
        "-": (lambda x, y: x - y),
        "*": (lambda x, y: x * y),
        "/": (lambda x, y: x / y),
        ">": (lambda x, y: x > y),
        "<": (lambda x, y: x < y),
        ">=": (lambda x, y: x >= y),
        "<=": (lambda x, y: x <= y),
        "=": (lambda x, y: x == y),
    }


def get_simple_math():
    return {"abs": abs, "min": min, "max": max, "not": lambda x: not x, "round": round}


def standard_env(includes=["math", "ops", "simple_math"]):
    env = {"_outer": None}
    if "math" in includes:
        env.update(get_math())
    if "ops" in includes:
        env.update(get_ops())
    if "simple_math" in includes:
        env.update(get_simple_math())
    return env


class Environment(dict):
    "An environment: a dict of {'var': val} pairs, with an outer Env."

    def __init__(self, parms=(), args=(), outer=None):
        for p, a in zip(parms, args):
            if isinstance(a, Node):
                a = a.data
            if isinstance(p, Node):
                p = p.data
            self[p] = a

        if isinstance(outer, Node):
            outer = outer.data

        self.outer = outer

    def find(self, var):
        "Find the innermost Env where var appears."
        if isinstance(var, Node):
            var = var.data
        return self if (var in self) else self.outer.find(var)

    def __setitem__(self, key, value):
        if isinstance(value, Node):
            value = value.data
        if isinstance(key, Node):
            key = key.data
        super().__setitem__(key, value)


# what if we use this to showcase multi-agent conversation using this...
# we write a tester class/function that can test the output of the program, provide feedback dynamically
# multi-round conversation

"""
1. Interpreter itself cannot be changed/updated...

A typical work flow in coding is this writer-test thing (unit test generation)
(But that's kinda hard to control)
We can do this with trace easily

We would write a function/test-function pair
then in the outer loop (env/feedback), call both?

function -> self-test -> output -> get feedback, update both self-test and function
(two optimizers, adversarial style)

self-test gets reward -1 if the model passes the self-test and then fail the hidden test
self-test gets reward +1 if the model fails and also fails the hidden test
We ignore the case where self-test fails the model but the model passes the hidden test (because we terminate already)

We are doing adversarial training.
"""


>>>>>>> f14a3fbe
def get_math():
    d = {}
    for name in dir(math):
        if name[:2] != "__":
            d[name] = getattr(math, name)
    return d


def get_ops():
    return {
        "+": (lambda x, y: x + y),
        "-": (lambda x, y: x - y),
        "*": (lambda x, y: x * y),
        "/": (lambda x, y: x / y),
        ">": (lambda x, y: x > y),
        "<": (lambda x, y: x < y),
        ">=": (lambda x, y: x >= y),
        "<=": (lambda x, y: x <= y),
        "=": (lambda x, y: x == y),
    }


def get_simple_math():
    return {"abs": abs, "min": min, "max": max, "not": lambda x: not x, "round": round}


def standard_env(includes=["math", "ops", "simple_math"]):
    env = {"_outer": None}
    if "math" in includes:
        env.update(get_math())
    if "ops" in includes:
        env.update(get_ops())
    if "simple_math" in includes:
        env.update(get_simple_math())
    return env


class Environment(dict):
    "An environment: a dict of {'var': val} pairs, with an outer Env."

    def __init__(self, parms=(), args=(), outer=None):
        for p, a in zip(parms, args):
            if isinstance(a, Node):
                a = a.data
            if isinstance(p, Node):
                p = p.data
            self[p] = a

        if isinstance(outer, Node):
            outer = outer.data

        self.outer = outer

    def find(self, var):
        "Find the innermost Env where var appears."
        if isinstance(var, Node):
            var = var.data
        return self if (var in self) else self.outer.find(var)

    def __setitem__(self, key, value):
        if isinstance(value, Node):
            value = value.data
        if isinstance(key, Node):
            key = key.data
        super().__setitem__(key, value)


global_env = Environment()
global_env.update(standard_env())

<<<<<<< HEAD
@trace_op(description="[tokenize] Convert a string of characters into a list of tokens.")
def tokenize(chars):
    "Convert a string of characters into a list of tokens."
    return chars.replace('(', ' ( ').replace(')', ' ) ').split()

def parse(program):
    return read_from_tokens(tokenize(program))

@trace_op(description="[read_from_tokens] Read an expression from a sequence of tokens.")
def read_from_tokens(tokens):
    if len(tokens) == 0:
        raise SyntaxError('unexpected EOF while reading')

    stack = []
    current_list = []

    for token in tokens:
        if token == '(':
            # Start a new sublist and push it onto the stack
            stack.append(current_list)
            current_list = []
        elif token == ')':
            # End the current sublist
            if not stack:
                raise SyntaxError('unexpected )')
            last_list = current_list
            current_list = stack.pop()
            current_list.append(last_list)
        else:
            # Normal token, add to the current sublist
            current_list.append(atom(token))

    if stack:
        raise SyntaxError('unexpected EOF while reading: missing )')

    return current_list[0]  # Return the fully parsed expression

@trace_op(description="[atom] Numbers become numbers; every other token is a symbol.")
def atom(token):
    try:
        return int(token)
    except ValueError:
        try:
            return float(token)
        except ValueError:
            return token
=======

@trace_class
class CodingAgent:
    @bundle(description="[atom] Numbers become numbers; every other token is a symbol.", trainable=True)
    def atom(self, token):
        return token

    @bundle(
        description="[test_atom] Test the functionality of another function self.atom(token). self.atom: Numbers become numbers; every other token is a symbol.",
        trainable=True,
    )
    def test_atom(self):
        token = ")"
        self.atom(token)

    def true_test_atom(self):
        assert repr(str(self.atom("1"))) == repr(str(1)) or (self.atom("1") == 1)
        assert repr(str(self.atom("a"))) == repr(str("a")) or (self.atom("a") == "a")
        assert repr(str(self.atom("1.2"))) == repr(str(1.2)) or (self.atom("1.2") == 1.2)

    @bundle(description="[tokenize] Convert a string of characters into a list of tokens.", trainable=True)
    def tokenize(self, chars):
        "Convert a string of characters into a list of tokens."
        return chars

    @bundle(
        description="[test_tokenize] Test the functionality of another function self.tokenize(str). self.tokenize: Convert a string of characters into a list of tokens.",
        trainable=True,
    )
    def test_tokenize(self):
        token = ""
        self.tokenize(token)

    def true_test_tokenize(self):
        assert self.tokenize("1 + 2") == ["1", "+", "2"]
        assert self.tokenize("1 + (2 * 3)") == ["1", "+", "(", "2", "*", "3", ")"]

    @bundle(description="[parse] Read a Scheme expression from a string.", trainable=True)
    def parse(self, program):
        self.tokenize
        self.read_from_tokens

        return program

    @bundle(
        description="[test_parse] Test the functionality of another function self.parse(program). self.parse: Read a Scheme expression from a string.",
        trainable=True,
    )
    def test_parse(self):
        program = ""
        self.parse(program)

    def true_test_parse(self):
        assert self.parse("(1 + (2 * 3))") == [1, "+", [2, "*", 3]]

    @bundle(description="[read_from_tokens] Read an expression from a sequence of tokens.")
    def read_from_tokens(self, tokens):
        self.atom
        return tokens  # Return the fully parsed expression

    @bundle(
        description="[test_read_from_tokens] Test the functionality of another function self.parse(program). self.read_from_tokens: Read an expression from a sequence of tokens."
    )
    def test_read_from_tokens(self):
        tokens = ["1"]
        self.read_from_tokens(tokens)

    def true_test_read_from_tokens(self):
        assert self.read_from_tokens(["(", "1", "+", "(", "2", "*", "3", ")", ")"]) == [1, "+", [2, "*", 3]]


global_env = Environment()
global_env.update(standard_env())

# make a list of
# this structure of code cannot be done
# good to think about it (current limitations)
>>>>>>> f14a3fbe


def eval_expression(x, env=global_env):
    "Evaluate an expression in an environment."
    # we first unpack

    if isinstance(x, str):
        return env.find(x)[x]
    elif not isinstance(x, list):
        return x

    op, *args = x
    if op == "quote":
        return args[0]
    elif op == "define":
        (name, exp) = args
<<<<<<< HEAD
        env[name] = eval_expression(exp, env)
    elif op == 'lambda':
        (parms, body) = args
        return lambda *args: eval_expression(body, Environment(parms, args, env))
    elif op == 'if':
=======
        env.data[name] = eval_expression(exp, env)
    elif op == "lambda":
        (parms, body) = args
        return lambda *args: eval_expression(body, node(Environment(parms, args, env)))
    elif op == "if":
>>>>>>> f14a3fbe
        (test, conseq, alt) = args
        exp = conseq if eval_expression(test, env) else alt
        return eval_expression(exp, env)
    else:
        proc = eval_expression(op, env)
        vals = [eval_expression(arg, env) for arg in args]
        return proc(*vals)


@trace_op(description="[interpreter] Interpret the result of Lisp parser", allow_external_dependencies=True)
def interpreter(x, env=global_env):
    x = recursive_unpack(x)
    result = eval_expression(x, env)
    return result

def recursive_unpack(parsed_exp):
    # can be of structure Node([Node(), Node()]) or Node(Node())
    # but can go very deep
    if isinstance(parsed_exp, Node):
        parsed_exp = parsed_exp.data
    if not isinstance(parsed_exp, list):
        return parsed_exp
    return [recursive_unpack(exp) for exp in parsed_exp]

test_program = [
<<<<<<< HEAD
    node("(define r 10)"),
    node("(define circle-area (lambda (r) (* pi (* r r))))"),
    node("(circle-area 3)"),
    # node("(quote (1 2 3))"),
    # "(if (> 10 20) (quote true) (quote false))"
=======
    "(define r 10)",
    "(define circle-area (lambda (r) (* pi (* r r))))",
    "(circle-area 3)",
    "(quote (1 2 3))",
    "(if (> 10 20) (quote true) (quote false))",
>>>>>>> f14a3fbe
]

global_env = node(global_env)

for expr in test_program:
    parsed_exp = parse(expr)
    result = interpreter(parsed_exp, global_env)
    print(result)  # Outputs for each expression

# 2 scenarios: (we only count complex scenarios)
# sample 10 lisp programs/questions
# 1. Write python parser for Lisp program (5 tries) (% success on parsing 10 programs)
# 2. Write python parser and the lisp program together to solve each problem (10 problems) (5 tries)<|MERGE_RESOLUTION|>--- conflicted
+++ resolved
@@ -16,19 +16,11 @@
 """
 
 from autogen.trace.nodes import node, GRAPH
-<<<<<<< HEAD
-from autogen.trace.trace_ops import FunModule, trace_op
-=======
 from autogen.trace.bundle import FunModule, bundle, trace_class
->>>>>>> f14a3fbe
 from autogen.trace.nodes import Node
 
 import math
 import random
-
-<<<<<<< HEAD
-
-=======
 
 def get_math():
     d = {}
@@ -121,8 +113,6 @@
 We are doing adversarial training.
 """
 
-
->>>>>>> f14a3fbe
 def get_math():
     d = {}
     for name in dir(math):
@@ -193,8 +183,7 @@
 global_env = Environment()
 global_env.update(standard_env())
 
-<<<<<<< HEAD
-@trace_op(description="[tokenize] Convert a string of characters into a list of tokens.")
+@bundle(description="[tokenize] Convert a string of characters into a list of tokens.")
 def tokenize(chars):
     "Convert a string of characters into a list of tokens."
     return chars.replace('(', ' ( ').replace(')', ' ) ').split()
@@ -202,45 +191,10 @@
 def parse(program):
     return read_from_tokens(tokenize(program))
 
-@trace_op(description="[read_from_tokens] Read an expression from a sequence of tokens.")
+@bundle(description="[read_from_tokens] Read an expression from a sequence of tokens.")
 def read_from_tokens(tokens):
     if len(tokens) == 0:
         raise SyntaxError('unexpected EOF while reading')
-
-    stack = []
-    current_list = []
-
-    for token in tokens:
-        if token == '(':
-            # Start a new sublist and push it onto the stack
-            stack.append(current_list)
-            current_list = []
-        elif token == ')':
-            # End the current sublist
-            if not stack:
-                raise SyntaxError('unexpected )')
-            last_list = current_list
-            current_list = stack.pop()
-            current_list.append(last_list)
-        else:
-            # Normal token, add to the current sublist
-            current_list.append(atom(token))
-
-    if stack:
-        raise SyntaxError('unexpected EOF while reading: missing )')
-
-    return current_list[0]  # Return the fully parsed expression
-
-@trace_op(description="[atom] Numbers become numbers; every other token is a symbol.")
-def atom(token):
-    try:
-        return int(token)
-    except ValueError:
-        try:
-            return float(token)
-        except ValueError:
-            return token
-=======
 
 @trace_class
 class CodingAgent:
@@ -256,10 +210,15 @@
         token = ")"
         self.atom(token)
 
-    def true_test_atom(self):
-        assert repr(str(self.atom("1"))) == repr(str(1)) or (self.atom("1") == 1)
-        assert repr(str(self.atom("a"))) == repr(str("a")) or (self.atom("a") == "a")
-        assert repr(str(self.atom("1.2"))) == repr(str(1.2)) or (self.atom("1.2") == 1.2)
+    @bundle(description="[atom] Numbers become numbers; every other token is a symbol.")
+    def atom(token):
+        try:
+            return int(token)
+        except ValueError:
+            try:
+                return float(token)
+            except ValueError:
+                return token
 
     @bundle(description="[tokenize] Convert a string of characters into a list of tokens.", trainable=True)
     def tokenize(self, chars):
@@ -318,7 +277,6 @@
 # make a list of
 # this structure of code cannot be done
 # good to think about it (current limitations)
->>>>>>> f14a3fbe
 
 
 def eval_expression(x, env=global_env):
@@ -335,19 +293,11 @@
         return args[0]
     elif op == "define":
         (name, exp) = args
-<<<<<<< HEAD
         env[name] = eval_expression(exp, env)
     elif op == 'lambda':
         (parms, body) = args
         return lambda *args: eval_expression(body, Environment(parms, args, env))
     elif op == 'if':
-=======
-        env.data[name] = eval_expression(exp, env)
-    elif op == "lambda":
-        (parms, body) = args
-        return lambda *args: eval_expression(body, node(Environment(parms, args, env)))
-    elif op == "if":
->>>>>>> f14a3fbe
         (test, conseq, alt) = args
         exp = conseq if eval_expression(test, env) else alt
         return eval_expression(exp, env)
@@ -357,7 +307,7 @@
         return proc(*vals)
 
 
-@trace_op(description="[interpreter] Interpret the result of Lisp parser", allow_external_dependencies=True)
+@bundle(description="[interpreter] Interpret the result of Lisp parser", allow_external_dependencies=True)
 def interpreter(x, env=global_env):
     x = recursive_unpack(x)
     result = eval_expression(x, env)
@@ -373,19 +323,11 @@
     return [recursive_unpack(exp) for exp in parsed_exp]
 
 test_program = [
-<<<<<<< HEAD
     node("(define r 10)"),
     node("(define circle-area (lambda (r) (* pi (* r r))))"),
     node("(circle-area 3)"),
     # node("(quote (1 2 3))"),
     # "(if (> 10 20) (quote true) (quote false))"
-=======
-    "(define r 10)",
-    "(define circle-area (lambda (r) (* pi (* r r))))",
-    "(circle-area 3)",
-    "(quote (1 2 3))",
-    "(if (> 10 20) (quote true) (quote false))",
->>>>>>> f14a3fbe
 ]
 
 global_env = node(global_env)
@@ -393,9 +335,4 @@
 for expr in test_program:
     parsed_exp = parse(expr)
     result = interpreter(parsed_exp, global_env)
-    print(result)  # Outputs for each expression
-
-# 2 scenarios: (we only count complex scenarios)
-# sample 10 lisp programs/questions
-# 1. Write python parser for Lisp program (5 tries) (% success on parsing 10 programs)
-# 2. Write python parser and the lisp program together to solve each problem (10 problems) (5 tries)+    print(result)  # Outputs for each expression