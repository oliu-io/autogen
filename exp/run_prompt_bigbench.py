import autogen
from autogen.trace.nodes import node, GRAPH, ParameterNode
import string
import random
import numpy as np
from textwrap import dedent
from autogen.trace.optimizers import FunctionOptimizerV2
from datasets import load_dataset

from typing import List
import copy
from autogen.trace.bundle import FunModule, bundle, trace_class, TraceExecutionError
from autogen.trace.nodes import Node

import re
from tqdm import tqdm
import ray  # for parallelization


def eval_metric(true, prediction):
    # two types of answers:
    # (A)/(B) or "syndrome therefrom"/8/No/invalid
    matches = re.findall(r"\([A-Z]\)", true)
    if matches:
        pred = prediction
        matches = re.findall(r"\([A-Z]\)", pred)
        parsed_answer = matches[-1] if matches else ""
        return parsed_answer == true
    else:
        # substring match
        return prediction == true


class LLMCallable:
    def __init__(self, config_list=None, max_tokens=1024, verbose=False):
        if config_list is None:
            config_list = autogen.config_list_from_json("OAI_CONFIG_LIST")
        self.llm = autogen.OpenAIWrapper(config_list=config_list)
        self.max_tokens = max_tokens
        self.verbose = verbose

    @bundle(catch_execution_error=False)
    def call_llm(self, user_prompt):
        """
        Sends the constructed prompt (along with specified request) to an LLM.
        """
        system_prompt = "You are a helpful assistant.\n"
        if self.verbose not in (False, "output"):
            print("Prompt\n", system_prompt + user_prompt)

        messages = [{"role": "system", "content": system_prompt}, {"role": "user", "content": user_prompt}]

        try:
            response = self.llm.create(
                messages=messages,
                response_format={"type": "json_object"},
            )
        except Exception:
            response = self.llm.create(messages=messages, max_tokens=self.max_tokens)
        response = response.choices[0].message.content

        if self.verbose:
            print("LLM response:\n", response)
        return response


@trace_class
class Predict(LLMCallable):
    def __init__(self):
        super().__init__()

        self.demos = []
        self.prompt_template = dedent(
            """
        Given the fields `question`, produce the fields `answer`.

        ---

        Follow the following format.

        Question: 
        Answer: 

        ---
        Question: {}
        Answer:
        """
        )

<<<<<<< HEAD
        self.prompt_template = ParameterNode(self.prompt_template, trainable=True,
                                             description="[ParameterNode] This is the Prompt Template to the LLM. " + \
                                                         "Need to include information about what the format of answers LLM should output. " + \
                                                         "They can be (A)/(B), a number like 8, or a string, or Yes/No.")

    @trace_op(trainable=True, catch_execution_error=True, allow_external_dependencies=True)
    def extract_answer(self, prompt_template, question, response):
        """
        Need to read in the response, which can contain additional thought, delibration and an answer.
        Use code to process the response and find where the answer is.
        Can use self.call_llm("Return the answer from this text: " + response) again to refine the answer if necessary.

        Args:
            prompt_template: The prompt that was used to query LLM to get the response
            question: Question has a text describing the question but also "Options"
            response: LLM returned a string response
                      Process it and return the answer in the exact format that the evaluator wants to see.
                      Be mindful of the type of answer you need to produce.
                      It can be (A)/(B), a number like 8, or a string, or Yes/No.
        """
        answer = response.split("Answer:")[1].strip()
        return answer

    @trace_op(trainable=True, catch_execution_error=True, allow_external_dependencies=True)
    def create_prompt(self, prompt_template, question):
        """
        The function takes in a question and then add to the prompt for LLM to answer.
        Args:
            prompt_template: some guidance/hints/suggestions for LLM
            question: the question for the LLM to answer
        """
        return prompt_template.format(question)

    def forward(self, question):
        """
        question: text

        We read in a question and produces a response
        """
        user_prompt = self.create_prompt(self.prompt_template, question)
        response = self.call_llm(user_prompt)
        answer = self.extract_answer(self.prompt_template, question, response)
        return answer


@trace_class
class PredictCoT(LLMCallable):
    def __init__(self):
        super().__init__()

        self.demos = []
        self.prompt_template = dedent("""
        Given the fields `question`, produce the fields `answer`.

        ---

        Follow the following format.

        Question: question
        Reasoning: Let's think step by step in order to produce the answer. We ...
        Answer: answer

        ---
        Question: {}
        """)

        self.prompt_template = ParameterNode(self.prompt_template, trainable=True,
                                             description="[ParameterNode] This is the Prompt Template to the LLM. " + \
                                                         "Need to include information about what the format of answers LLM should output. " + \
                                                         "They can be (A)/(B), a number like 8, or a string, or Yes/No.")

    @trace_op(trainable=True, catch_execution_error=True, allow_external_dependencies=True)
    def extract_answer(self, prompt_template, question, response):
        """
        Need to read in the response, which can contain additional thought, delibration and an answer.
        Use code to process the response and find where the answer is.
        Can use self.call_llm("Return the answer from this text: " + response) again to refine the answer if necessary.

        Args:
            response: LLM returned a string response
                      Process it and return the answer in the exact format that the evaluator wants to see.
                      Be mindful of the type of answer you need to produce.
                      It can be (A)/(B), a number like 8, or a string, or Yes/No.
            question: Question has a text describing the question but also "Options"
        """
        answer = response.split("Answer:")[1].strip()
        return answer

    @trace_op(trainable=True, catch_execution_error=True, allow_external_dependencies=True)
=======
        self.prompt_template = node(
            self.prompt_template,
            trainable=True,
            constraint="The prompt template needs to include {question} for the LLM to answer.",
        )

    @bundle(trainable=True)
    def extract_answer(self, response):
        answer = response.split("\nAnswer:")[1].strip()
        return answer

    @bundle(trainable=True)
>>>>>>> f14a3fbe
    def create_prompt(self, prompt_template, question):
        """
        The function takes in a question and then add to the prompt for LLM to answer.
        The prompt should instruct the LLM to reason, think.
        Args:
            prompt_template: some guidance/hints/suggestions for LLM
            question: the question for the LLM to answer
        """
        return prompt_template.format(question)

    def forward(self, question):
        """
        question: text

        We read in a question and produces a resposne
        """
        user_prompt = self.create_prompt(self.prompt_template, question)
        response = self.call_llm(user_prompt)
        answer = self.extract_answer(self.prompt_template, question, response)
        return answer


<<<<<<< HEAD
def learn_predict(dp, optimizer, examples, val_examples, task_name, save_dir):
    # optimizer.objective = "Be mindful of the type of answer you need to produce." + optimizer.default_objective
=======
def learn_predict(dp, optimizer, examples):
    # optimizer.objective = optimizer.default_objective
>>>>>>> f14a3fbe

    cum_reward = 0
    epochs = 1

    val_perfs = {}
    for epoch in range(epochs):
        for step, example in enumerate(tqdm(examples)):
            GRAPH.clear()
            # This is also online optimization
            # we have the opportunity to keep changing the function with each round of interaction
            try:
<<<<<<< HEAD
                response = dp.forward(example['question'])
                correctness = eval_metric(example['answer'], response.data)
                feedback = "The answer is correct! No need to change anything." if correctness else f"The answer is wrong. We expect the output of your answer to be \"{example['answer']}\". Please modify the prompt and relevant parts of the program to help LLM produce the right answer."
                no_error = True
=======
                response = dp.forward(example["question"])
                correctness = eval_metric(example["answer"], response.data)
                feedback = (
                    "The answer is correct! No need to change anything."
                    if correctness
                    else f"The answer is wrong. Please choose from the given options. The correct answer is \"{example['answer']}\". Please modify the prompt and relevant parts of the program to help LLM produce the right answer."
                )
>>>>>>> f14a3fbe
            except TraceExecutionError as e:
                # load in the previous best checkpoint, and try to optimize from that again
                # an error recovery mode (similar to MCTS!?)
                if len(val_perfs) > 0:
                    best_checkpoint = max(val_perfs, key=val_perfs.get)
                    dp.load(best_checkpoint)
                    try:
                        response = dp.forward(example['question'])
                        correctness = eval_metric(example['answer'], response.data)
                        feedback = "The answer is correct! No need to change anything." if correctness else f"The answer is wrong. We expect the output of your answer to be \"{example['answer']}\". Please modify the prompt and relevant parts of the program to help LLM produce the right answer."
                        no_error = True
                    except:
                        response = e.exception_node
                        feedback = response.data
                        correctness = False
                        no_error = False
                else:
                    response = e.exception_node
                    feedback = response.data
                    correctness = False
                    no_error = False

            print(example["question"])
            print("Expected answer:", example["answer"])
            print("Answer:", response.data)

            cum_reward += correctness
            checkpoint_name = f"{save_dir}/{task_name}/epoch_{epoch}_step_{step}.pkl"

            # if we can handle the case, no need to optimize
            if correctness:
                # evaluate on val examples
                try:
                    val_perf, _ = evaluate_dp(dp, val_examples)
                    val_perfs[checkpoint_name] = val_perf
                    dp.save(checkpoint_name)
                except:
                    pass

                continue

            # if val_perf is completely empty and there is no immediate error, we save two checkpoints
            if no_error and len(val_perfs) < 2:
                try:
                    val_perf, _ = evaluate_dp(dp, val_examples)
                    val_perfs[checkpoint_name] = val_perf
                    dp.save(checkpoint_name)
                except:
                    pass

            optimizer.zero_feedback()
            optimizer.backward(response, feedback)

            print(f"output={response.data}, feedback={feedback}, variables=\n")  # logging
            for p in optimizer.parameters:
                print(p.name, p.data)
            optimizer.step(verbose=False)

    # in the end, we select the best checkpoint on validation set
    # by here we have at least one checkpoint
    best_checkpoint = max(val_perfs, key=val_perfs.get)
    print(f"Best checkpoint: {best_checkpoint}", f"Val performance: {val_perfs[best_checkpoint]}")
    dp.load(best_checkpoint)

    checkpoint_name = f"{save_dir}/{task_name}/best_ckpt.pkl"
    dp.save(checkpoint_name)

    print(f"Total reward: {cum_reward}")
    return dp, cum_reward



def evaluate_dp(dp, examples):
    rewards = 0
    responses = []
    for example in tqdm(examples):
        try:
            response = dp.forward(example["question"])
            responses.append(response.data)
            correctness = eval_metric(example["answer"], response.data)
        except:
            correctness = False
            responses.append(None)

        rewards += correctness
    return rewards / len(examples), responses


<<<<<<< HEAD
if __name__ == '__main__':
=======
if __name__ == "__main__":
>>>>>>> f14a3fbe
    import argparse

    parser = argparse.ArgumentParser()
    parser.add_argument("--task", type=str, default="tracking_shuffled_objects_seven_objects")
    parser.add_argument("--task_start", type=int, default=-1, help="Start from a specific task")
    parser.add_argument("--task_end", type=int, default=-1, help="End at a specific task")
    parser.add_argument("--train", action="store_true", help="We add modules to add few-shot examples")
    parser.add_argument("--cot", action="store_true", help="Use and train CoT model instead")
    parser.add_argument("--save_path", type=str, default="results/bigbench")
    parser.add_argument("--load_ckpt", type=str, default="")
    args = parser.parse_args()

    import os

    if not os.path.exists(args.save_path):
        os.makedirs(args.save_path)

<<<<<<< HEAD
    # tasks = ['tracking_shuffled_objects_seven_objects', 'salient_translation_error_detection',
    #          'tracking_shuffled_objects_three_objects', 'geometric_shapes', 'object_counting', 'word_sorting',
    #          'logical_deduction_five_objects', 'hyperbaton', 'sports_understanding', 'logical_deduction_seven_objects',
    #          'multistep_arithmetic_two', 'ruin_names', 'causal_judgement', 'logical_deduction_three_objects',
    #          'formal_fallacies', 'snarks', 'boolean_expressions', 'reasoning_about_colored_objects', 'dyck_languages',
    #          'navigate', 'disambiguation_qa', 'temporal_sequences', 'web_of_lies',
    #          'tracking_shuffled_objects_five_objects', 'penguins_in_a_table', 'movie_recommendation',
    #          'date_understanding']

    tasks = ['sports_understanding', 'multistep_arithmetic_two', 'ruin_names']

    # rerun_tasks
    # tasks = [
    #             "tracking_shuffled_objects_seven_objects",
    #             "tracking_shuffled_objects_three_objects",
    #             "geometric_shapes",
    #             "object_counting",
    #             "word_sorting",
    #             "logical_deduction_five_objects",
    #             "snarks",
    #             "boolean_expressions",
    #             "dyck_languages",
    #             "navigate",
    #             "disambiguation_qa",
    #             "web_of_lies",
    #             "tracking_shuffled_objects_five_objects",
    #             "movie_recommendation",
    #             "date_understanding",
    #             "salient_translation_error_detection"
    #         ]

    # tasks = [
    #     "tracking_shuffled_objects_seven_objects",
    #     "tracking_shuffled_objects_three_objects",
    #     "object_counting",
    #     "logical_deduction_five_objects",
    #     "logical_deduction_seven_objects",
    #     "web_of_lies",
    #     "tracking_shuffled_objects_five_objects",
    # ]

    # tasks = ['logical_deduction_five_objects']
=======
    tasks = [
        "tracking_shuffled_objects_seven_objects",
        "salient_translation_error_detection",
        "tracking_shuffled_objects_three_objects",
        "geometric_shapes",
        "object_counting",
        "word_sorting",
        "logical_deduction_five_objects",
        "hyperbaton",
        "sports_understanding",
        "logical_deduction_seven_objects",
        "multistep_arithmetic_two",
        "ruin_names",
        "causal_judgement",
        "logical_deduction_three_objects",
        "formal_fallacies",
        "snarks",
        "boolean_expressions",
        "reasoning_about_colored_objects",
        "dyck_languages",
        "navigate",
        "disambiguation_qa",
        "temporal_sequences",
        "web_of_lies",
        "tracking_shuffled_objects_five_objects",
        "penguins_in_a_table",
        "movie_recommendation",
        "date_understanding",
    ]

    rerun_tasks = [
        "object_counting",
        "word_sorting",
        "sports_understanding",
        "multistep_arithmetic_two",
        "causal_judgement",
        "formal_fallacies",
        "boolean_expressions",
        "dyck_languages",
        "navigate",
        "web_of_lies",
    ]
>>>>>>> f14a3fbe

    assert args.task in tasks, f"Task {args.task} not found in tasks."
    # note 0:27 covers all tasks
    run_tasks = tasks[args.task_start : args.task_end] if args.task_start != -1 and args.task_end != -1 else [args.task]

    for task in run_tasks:
        print(f"Running task {task}")

<<<<<<< HEAD
        save_name = f""
        ckpt_save_name = f"bigbench_trace_ckpt"
=======
        save_name = ""
>>>>>>> f14a3fbe
        if args.train:
            save_name += "trained_"
            ckpt_save_name += "_trained"
        if args.cot:
            save_name += "cot_"
            ckpt_save_name += "_cot"
        save_name += f"{task}.pkl"

        # if os.path.exists(f"{args.save_path}/{save_name}") and task not in rerun_tasks:
        #     print(f"Task {task} already finished and not in rerun task. Skipping.")
        #     continue

        train = load_dataset("maveriq/bigbenchhard", task)["train"]
        examples = [{"question": r["input"], "answer": r["target"]} for r in train]

        print(f"There are {len(examples)} examples.")
        trainset = examples[:15]
        valset = examples[15:20]  # last 5 to validate the performance
        test_set = examples[20:]

        stats = {}

<<<<<<< HEAD
        if args.load_ckpt != "" and task == args.task:
            dp = Predict()
            dp.load(args.load_ckpt)
        else:
            if not args.cot:
                dp = Predict()
            else:
                dp = PredictCoT()

            optimizer = FunctionOptimizerV2(dp.parameters() + [dp.prompt_template],
                                            config_list=autogen.config_list_from_json("OAI_CONFIG_LIST"))
            dp, rewards = learn_predict(dp, optimizer, trainset, valset, task, ckpt_save_name)
            stats['optimizer_log'] = optimizer.log
            stats['train_acc'] = rewards / len(trainset)

        stats["learned_prompt"] = dp.prompt_template.data
        stats["extract_answer"] = dp.parameters_dict()['extract_answer'].data
        stats["create_prompt"] = dp.parameters_dict()['create_prompt'].data

        print(stats["extract_answer"])

        val_acc, responses = evaluate_dp(dp, test_set)
        stats['val_acc'] = val_acc
        stats['val_responses'] = responses
=======
        dp = Predict()
        optimizer = FunctionOptimizerV2(
            dp.parameters() + [dp.prompt_template], config_list=autogen.config_list_from_json("OAI_CONFIG_LIST")
        )
        rewards = learn_predict(dp, optimizer, trainset)
        stats["learned_prompt"] = dp.prompt_template.data
        stats["extract_answer"] = dp.parameters_dict()["extract_answer"].data
        stats["create_prompt"] = dp.parameters_dict()["create_prompt"].data
        stats["optimizer_log"] = optimizer.log
        stats["train_acc"] = rewards / len(trainset)

        val_acc, responses = evaluate_dp(dp, valset)
        stats["val_acc"] = val_acc
        stats["val_responses"] = responses
>>>>>>> f14a3fbe

        import pickle

        with open(f"{args.save_path}/{save_name}", "wb") as f:
            pickle.dump(stats, f)<|MERGE_RESOLUTION|>--- conflicted
+++ resolved
@@ -87,13 +87,12 @@
         """
         )
 
-<<<<<<< HEAD
         self.prompt_template = ParameterNode(self.prompt_template, trainable=True,
                                              description="[ParameterNode] This is the Prompt Template to the LLM. " + \
                                                          "Need to include information about what the format of answers LLM should output. " + \
                                                          "They can be (A)/(B), a number like 8, or a string, or Yes/No.")
 
-    @trace_op(trainable=True, catch_execution_error=True, allow_external_dependencies=True)
+    @bundle(trainable=True, catch_execution_error=True, allow_external_dependencies=True)
     def extract_answer(self, prompt_template, question, response):
         """
         Need to read in the response, which can contain additional thought, delibration and an answer.
@@ -111,7 +110,7 @@
         answer = response.split("Answer:")[1].strip()
         return answer
 
-    @trace_op(trainable=True, catch_execution_error=True, allow_external_dependencies=True)
+    @bundle(trainable=True, catch_execution_error=True, allow_external_dependencies=True)
     def create_prompt(self, prompt_template, question):
         """
         The function takes in a question and then add to the prompt for LLM to answer.
@@ -159,7 +158,7 @@
                                                          "Need to include information about what the format of answers LLM should output. " + \
                                                          "They can be (A)/(B), a number like 8, or a string, or Yes/No.")
 
-    @trace_op(trainable=True, catch_execution_error=True, allow_external_dependencies=True)
+    @bundle(trainable=True, catch_execution_error=True, allow_external_dependencies=True)
     def extract_answer(self, prompt_template, question, response):
         """
         Need to read in the response, which can contain additional thought, delibration and an answer.
@@ -176,21 +175,7 @@
         answer = response.split("Answer:")[1].strip()
         return answer
 
-    @trace_op(trainable=True, catch_execution_error=True, allow_external_dependencies=True)
-=======
-        self.prompt_template = node(
-            self.prompt_template,
-            trainable=True,
-            constraint="The prompt template needs to include {question} for the LLM to answer.",
-        )
-
-    @bundle(trainable=True)
-    def extract_answer(self, response):
-        answer = response.split("\nAnswer:")[1].strip()
-        return answer
-
-    @bundle(trainable=True)
->>>>>>> f14a3fbe
+    @bundle(trainable=True, catch_execution_error=True, allow_external_dependencies=True)
     def create_prompt(self, prompt_template, question):
         """
         The function takes in a question and then add to the prompt for LLM to answer.
@@ -213,14 +198,8 @@
         return answer
 
 
-<<<<<<< HEAD
 def learn_predict(dp, optimizer, examples, val_examples, task_name, save_dir):
     # optimizer.objective = "Be mindful of the type of answer you need to produce." + optimizer.default_objective
-=======
-def learn_predict(dp, optimizer, examples):
-    # optimizer.objective = optimizer.default_objective
->>>>>>> f14a3fbe
-
     cum_reward = 0
     epochs = 1
 
@@ -231,20 +210,10 @@
             # This is also online optimization
             # we have the opportunity to keep changing the function with each round of interaction
             try:
-<<<<<<< HEAD
                 response = dp.forward(example['question'])
                 correctness = eval_metric(example['answer'], response.data)
                 feedback = "The answer is correct! No need to change anything." if correctness else f"The answer is wrong. We expect the output of your answer to be \"{example['answer']}\". Please modify the prompt and relevant parts of the program to help LLM produce the right answer."
                 no_error = True
-=======
-                response = dp.forward(example["question"])
-                correctness = eval_metric(example["answer"], response.data)
-                feedback = (
-                    "The answer is correct! No need to change anything."
-                    if correctness
-                    else f"The answer is wrong. Please choose from the given options. The correct answer is \"{example['answer']}\". Please modify the prompt and relevant parts of the program to help LLM produce the right answer."
-                )
->>>>>>> f14a3fbe
             except TraceExecutionError as e:
                 # load in the previous best checkpoint, and try to optimize from that again
                 # an error recovery mode (similar to MCTS!?)
@@ -333,11 +302,7 @@
     return rewards / len(examples), responses
 
 
-<<<<<<< HEAD
 if __name__ == '__main__':
-=======
-if __name__ == "__main__":
->>>>>>> f14a3fbe
     import argparse
 
     parser = argparse.ArgumentParser()
@@ -355,7 +320,6 @@
     if not os.path.exists(args.save_path):
         os.makedirs(args.save_path)
 
-<<<<<<< HEAD
     # tasks = ['tracking_shuffled_objects_seven_objects', 'salient_translation_error_detection',
     #          'tracking_shuffled_objects_three_objects', 'geometric_shapes', 'object_counting', 'word_sorting',
     #          'logical_deduction_five_objects', 'hyperbaton', 'sports_understanding', 'logical_deduction_seven_objects',
@@ -398,50 +362,7 @@
     # ]
 
     # tasks = ['logical_deduction_five_objects']
-=======
-    tasks = [
-        "tracking_shuffled_objects_seven_objects",
-        "salient_translation_error_detection",
-        "tracking_shuffled_objects_three_objects",
-        "geometric_shapes",
-        "object_counting",
-        "word_sorting",
-        "logical_deduction_five_objects",
-        "hyperbaton",
-        "sports_understanding",
-        "logical_deduction_seven_objects",
-        "multistep_arithmetic_two",
-        "ruin_names",
-        "causal_judgement",
-        "logical_deduction_three_objects",
-        "formal_fallacies",
-        "snarks",
-        "boolean_expressions",
-        "reasoning_about_colored_objects",
-        "dyck_languages",
-        "navigate",
-        "disambiguation_qa",
-        "temporal_sequences",
-        "web_of_lies",
-        "tracking_shuffled_objects_five_objects",
-        "penguins_in_a_table",
-        "movie_recommendation",
-        "date_understanding",
-    ]
-
-    rerun_tasks = [
-        "object_counting",
-        "word_sorting",
-        "sports_understanding",
-        "multistep_arithmetic_two",
-        "causal_judgement",
-        "formal_fallacies",
-        "boolean_expressions",
-        "dyck_languages",
-        "navigate",
-        "web_of_lies",
-    ]
->>>>>>> f14a3fbe
+
 
     assert args.task in tasks, f"Task {args.task} not found in tasks."
     # note 0:27 covers all tasks
@@ -450,12 +371,9 @@
     for task in run_tasks:
         print(f"Running task {task}")
 
-<<<<<<< HEAD
         save_name = f""
         ckpt_save_name = f"bigbench_trace_ckpt"
-=======
-        save_name = ""
->>>>>>> f14a3fbe
+
         if args.train:
             save_name += "trained_"
             ckpt_save_name += "_trained"
@@ -478,7 +396,6 @@
 
         stats = {}
 
-<<<<<<< HEAD
         if args.load_ckpt != "" and task == args.task:
             dp = Predict()
             dp.load(args.load_ckpt)
@@ -503,22 +420,6 @@
         val_acc, responses = evaluate_dp(dp, test_set)
         stats['val_acc'] = val_acc
         stats['val_responses'] = responses
-=======
-        dp = Predict()
-        optimizer = FunctionOptimizerV2(
-            dp.parameters() + [dp.prompt_template], config_list=autogen.config_list_from_json("OAI_CONFIG_LIST")
-        )
-        rewards = learn_predict(dp, optimizer, trainset)
-        stats["learned_prompt"] = dp.prompt_template.data
-        stats["extract_answer"] = dp.parameters_dict()["extract_answer"].data
-        stats["create_prompt"] = dp.parameters_dict()["create_prompt"].data
-        stats["optimizer_log"] = optimizer.log
-        stats["train_acc"] = rewards / len(trainset)
-
-        val_acc, responses = evaluate_dp(dp, valset)
-        stats["val_acc"] = val_acc
-        stats["val_responses"] = responses
->>>>>>> f14a3fbe
 
         import pickle
 
