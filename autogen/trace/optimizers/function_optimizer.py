from typing import Any, List, Dict, Union, Tuple
from dataclasses import dataclass
from autogen.trace.nodes import ParameterNode, Node, MessageNode
from autogen.trace.optimizers.optimizers import Optimizer

from autogen.trace.propagators import NodeFeedback, NodePropagator
from textwrap import dedent, indent
from autogen.trace.propagators.propagators import Propagator
import autogen
import warnings
import json

import re


def repr_function_call(child: MessageNode):
    function_call = f"{child.py_name} = {child.info['fun_name']}("
    for k, v in child.inputs.items():
        function_call += f"{k}={v.py_name}, "
    function_call = function_call[:-2] + ")"
    return function_call


def node_to_function_feedback(node_feedback: NodeFeedback):
    """Convert a NodeFeedback to a FunctionFeedback"""
    depth = 0 if len(node_feedback.graph) == 0 else node_feedback.graph[-1][0]
    graph = []
    others = {}
    roots = {}
    output = {}
    documentation = {}

    visited = set()
    for level, node in node_feedback.graph:
        # the graph is already sorted
        visited.add(node)

        if node.is_root:  # Need an or condition here
            roots.update({node.py_name: (node.data, node._constraint)})
        else:
            # Some might be root (i.e. blanket nodes) and some might be intermediate nodes
            # Blanket nodes belong to roots
            if all([p in visited for p in node.parents]):
                # this is an intermediate node
                assert isinstance(node, MessageNode)
                documentation.update({node.info["fun_name"]: node.description})
                graph.append((level, repr_function_call(node)))
                if level == depth:
                    output.update({node.py_name: (node.data, node._constraint)})
                else:
                    others.update({node.py_name: (node.data, node._constraint)})
            else:
                # this is a blanket node (classified into roots)
                roots.update({node.py_name: (node.data, node._constraint)})

    return FunctionFeedback(
        graph=graph,
        others=others,
        roots=roots,
        output=output,
        user_feedback=node_feedback.user_feedback,
        documentation=documentation,
    )


@dataclass
class FunctionFeedback:
    """Feedback container used by FunctionPropagator."""

    graph: List[
        Tuple[int, str]
    ]  # Each item is is a representation of function call. The items are topologically sorted.
    documentation: Dict[str, str]  # Function name and its documentationstring
    others: Dict[str, Any]  # Intermediate variable names and their data
    roots: Dict[str, Any]  # Root variable name and its data
    output: Dict[str, Any]  # Leaf variable name and its data
    user_feedback: str  # User feedback at the leaf of the graph


class Examples:
    def __init__(self, size: int):
        self.size = size
        self.examples = []

    def add(self, example: str):
        if self.size > 0:
            self.examples.append(example)
            self.examples = self.examples[-self.size :]

    def __iter__(self):
        return iter(self.examples)

    def __len__(self):
        return len(self.examples)


class FunctionOptimizer(Optimizer):
    problem_template = dedent(
        """
        #Code
        {code}

        #Documentation
        {documentation}

        #Variables
        {variables}

        #Inputs
        {inputs}

        #Others
        {others}

        #Outputs
        {outputs}

        #Feedback:
        {feedback}

        #Stepsize:
        {stepsize}
        """
    )

    default_objective = "You need to change the <value> of the variables in #Variables to improve the output in accordance to #Feedback and #Stepsize. Do not change other parts except those in #Variables."

    system_message_template = dedent(
        """
        You're tasked debug and solve a coding/algorithm problem. You will see the code, the documentation of each function used in the code, and the feedback about the execution result.

        Specifically, a problem will be composed of the following parts:
        - #Code: the code whose results you need to improve.
        - #Documentation: the documentation of each function used in the code.
        - #Variables: the values of the variables that you need to change.
        - #Inputs: the values of other inputs to the code
        - #Others: the intermediate values created through the code execution.
        - #Outputs: the result of the code.
        - #Feedback: the feedback about the code's execution result.
        - #Stepsize: a number between 0 and 1 indicating how much to trust the feedback. A value of 0 means the feedback is completely ignored, and a value of 1 means the feedback is completely trusted.

        In #Variables, #Outputs, and #Others, the format is:
        <type> <variable_name> = <value>
        Their data types specified in <type>. If <type> is (code), it means <value> is the source code of a python code, which may include docstring and definitions.
        The explanation in #Documentation might be incomplete and just contain high-level description of each function. You can use the values in #Others to help infer how those functions work.

        Objective: {objective}

<<<<<<< HEAD
        Output format: You should write down your thought process (reason about how feedback applies to #Variables based on #Stepsize) and finally make a suggestion of the desired values of #Variables. You can only make change of values in #Variables, not other parts. When <type> of a variable is (code), you should write the new definition in the format of python code without syntax errors.
        Your output should be in the following json format, satisfying the json syntax (json does support single quotes):
=======
        Output format:

        You should write down your thought process and finally make a suggestion of the desired values of #Variables. You cannot change the lines of code in #Code but only the values in #Variables. When <type> of a variable is (code), you should write the new definition in the format of python code without syntax errors.
        Your output should be in the following json format, satisfying the json syntax:
        JSON, keys and values require double-quotes
        JSON keys: ["response", "topic grade level", "too_hard"]
        JSON value type: [escaped string, int, truth value]
        
>>>>>>> 07dc2d77
        {{
        "reasoning": <Your reasoning>,
        "suggestion": {{
            <variable_1>: <suggested_value_1>,
            <variable_2>: <suggested_value_2>,
        }}
        }}

        If no changes are needed, just output TERMINATE_UPDATE as opposed to the json format above.


        Here is an example of problem instance:

        ================================

        {example_problem}

        ================================

        Below is an ideal response for the problem above.

        ================================

        {example_response}

        ================================

        Now you see problem instance:

        {problem_instance}

        ================================
        """
    )

    response_prompt = dedent(
        """
        Your response:
        """
    )

    example_prompt = dedent(
        """

        Here are some feasible but not optimal solutions for the current problem instance. Consider this as a hint to help you understand the problem better.

        ================================

        {examples}

        ================================
        """
    )

    def __init__(
        self,
        parameters: List[ParameterNode],
        config_list: List = None,
        *args,
        propagator: Propagator = None,
        objective: Union[None, str] = None,
        ignore_extraction_error: bool = True,  # ignore the type conversion error when extracting updated values from LLM's suggestion
        n_feasible_solutions: bool = 0,
        stepsize=1,
        **kwargs,
    ):
        super().__init__(parameters, *args, propagator=propagator, **kwargs)
        self.ignore_extraction_error = ignore_extraction_error
        if config_list is None:
            config_list = autogen.config_list_from_json("OAI_CONFIG_LIST")
        self.llm = autogen.OpenAIWrapper(config_list=config_list)
        self.objective = objective or self.default_objective
        self.example_problem = self.problem_template.format(
            code="y = add(x=a,y=b)\nz = subtract(x=y, y=c)",
            documentation="add: add x and y \nsubtract: subtract y from x",
            variables="(int) a = 5",
            outputs="(int) z = 1",
            others="(int) y = 6",
            inputs="(int) b = 1\n(int) c = 5",
            feedback="The result of the code is not as expected. The result should be 10, but the code returns 1",
            stepsize=1,
        )
        self.example_response = dedent(
            """
            {"reasoning": 'In this case, the desired response would be to change the value of input a to 14, as that would make the code return 10.',
             "suggestion": {"a": 10}
            }
            """
        )

        self.feasible_solutions = Examples(n_feasible_solutions)
        self.stepsize = stepsize

    def default_propagator(self):
        """Return the default Propagator object of the optimizer."""
        return NodePropagator()

    def summarize(self):
        # Aggregate feedback from all the parameters
        feedbacks = [self.propagator.aggregate(node.feedback) for node in self.parameters if node.trainable]
        summary = sum(feedbacks[1:], feedbacks[0]) if len(feedbacks) > 1 else feedbacks[0]  # NodeFeedback
        # Construct variables and update others
        # Some trainable nodes might not receive feedback, because they might not be connected to the output
        summary = node_to_function_feedback(summary)
        # Classify the root nodes into variables and others
        # summary.variables = {p.py_name: p.data for p in self.parameters if p.trainable and p.py_name in summary.roots}

        trainable_param_dict = {p.py_name: p for p in self.parameters if p.trainable}
        summary.variables = {
            py_name: data for py_name, data in summary.roots.items() if py_name in trainable_param_dict
        }
        summary.inputs = {
            py_name: data for py_name, data in summary.roots.items() if py_name not in trainable_param_dict
        }  # non-variable roots
        return summary

    def _step(self, verbose=False, *args, **kwargs) -> Dict[ParameterNode, Any]:
        assert isinstance(self.propagator, NodePropagator)
        summary = self.summarize()

        def repr_node_value(node_dict):
            temp_list = []
            for k, v in node_dict.items():
                if "__code" not in k:
                    if v[1] is not None:
                        temp_list.append(f"({type(v[0]).__name__}) {k}={v[0]} ### Allowed values: {v[1]}")
                    else:
                        temp_list.append(f"({type(v[0]).__name__}) {k}={v[0]}")
                else:
                    if v[1] is not None:
                        # In current implementation of trace_op, this case is not possible
                        temp_list.append(f"(code) {k}:{v[0]} ### Constraints: {v[1]}")
                    else:
                        temp_list.append(f"(code) {k}:{v[0]}")
            return "\n".join(temp_list)

        if not summary.user_feedback.startswith("TraceExecutionError"):  # feasible
            self.feasible_solutions.add(summary.variables)

        # Format prompt
        problem_instance = self.problem_template.format(
            code="\n".join([v for k, v in sorted(summary.graph)]),
            documentation="\n".join([v for v in summary.documentation.values()]),
            variables=repr_node_value(summary.variables),
            inputs=repr_node_value(summary.inputs),
            outputs=repr_node_value(summary.output),
            others=repr_node_value(summary.others),
            feedback=summary.user_feedback,
            stepsize=self.stepsize,
        )

        prompt = self.system_message_template.format(
            objective=self.objective,
            example_problem=self.example_problem,
            example_response=self.example_response,
            problem_instance=problem_instance,
        )

        if len(self.feasible_solutions) > 0:
            examples_str = ""
            for i, example in enumerate(self.feasible_solutions):
                examples_str += f"Example {i+1}:\n{repr_node_value(example)}\n\n"
            prompt += self.example_prompt.format(examples=examples_str)

        prompt += self.response_prompt

        response = self.call_llm(prompt, verbose=verbose)

        if "TERMINATE_UPDATE" in response:
            return {}

        # Extract the suggestion from the response
        attempt_n = 0
        while attempt_n < 2:
            try:
                suggestion = json.loads(response.strip())["suggestion"]
                break
            except json.JSONDecodeError:  # TODO try to fix it
                # First defense: we try to fix it
                response = response.replace("'", '"')
                # then we try to fix the double quotes inside the string
                pattern = r'"reasoning": "(.*?)",\s*"suggestion"'
                match = re.search(pattern, response)
                if match:
                    reasoning_text = match.group(1)
                    correct_text = reasoning_text.replace('"', "'")
                    response = response.replace(reasoning_text, correct_text)

                print("LLM returns invalid format, cannot extract suggestions from JSON")
                print(response)
                attempt_n += 1
            except KeyError:
                print("LLM returns invalid format, cannot extract suggestions from JSON")
                print(response.strip())
                attempt_n += 1

        # the final attempt is to just get ANYTHING and leave to the outer control to fix it
        if attempt_n == 2:
            # we try to extract key/value separately and return it as a dictionary

            pattern = r'"suggestion":\s*\{(.*?)\}'
            suggestion_match = re.search(pattern, response.strip(), re.DOTALL)
            if suggestion_match:
                suggestion = {}

                # Extract the entire content of the suggestion dictionary
                suggestion_content = suggestion_match.group(1)

                # Regex to extract each key-value pair
                pair_pattern = r'"([^"]+)":\s*"?(.*?)"?(?:,|$)'

                # Find all matches of key-value pairs
                pairs = re.findall(pair_pattern, suggestion_content)
                for key, value in pairs:
                    suggestion[key] = value
            else:
                suggestion = {}

        if len(suggestion) == 0:
            print("LLM returns invalid format, cannot extract suggestions from JSON")
            print(response)

        # Convert the suggestion in text into the right data type
        # TODO: might need some automatic type conversion
        update_dict = {}
        for node in self.parameters:
            if node.trainable and node.py_name in suggestion:
                try:
                    update_dict[node] = type(node.data)(suggestion[node.py_name])
                except (ValueError, KeyError) as e:
                    # catch error due to suggestion missing the key or wrong data type
                    if self.ignore_extraction_error:
                        warnings.warn(
                            f"Cannot convert the suggestion '{suggestion[node.py_name]}' for {node.py_name} to the right data type"
                        )
                    else:
                        raise e

        return update_dict

    def call_llm(self, prompt: str, verbose: Union[bool, str] = False):  # TODO Get this from utils?
        """Call the LLM with a prompt and return the response."""
        if verbose not in (False, "output"):
            print("Prompt\n", prompt)

        try:  # Try tp force it to be a json object
            response = self.llm.create(
                messages=[
                    {
                        "role": "user",
                        "content": prompt,
                    }
                ],
                response_format={"type": "json_object"},
            )
        except Exception:
            response = self.llm.create(
                messages=[
                    {
                        "role": "user",
                        "content": prompt,
                    }
                ],
            )
        response = response.choices[0].message.content

        if verbose:
            print("LLM response:\n", response)
        return response


# class FunctionDistributiveOptimizer(FunctionOptimizer):
#     def default_propagator(self):
#         """Return the default Propagator object of the optimizer."""
#         return FunctionDistributivePropagate()<|MERGE_RESOLUTION|>--- conflicted
+++ resolved
@@ -146,19 +146,14 @@
 
         Objective: {objective}
 
-<<<<<<< HEAD
-        Output format: You should write down your thought process (reason about how feedback applies to #Variables based on #Stepsize) and finally make a suggestion of the desired values of #Variables. You can only make change of values in #Variables, not other parts. When <type> of a variable is (code), you should write the new definition in the format of python code without syntax errors.
-        Your output should be in the following json format, satisfying the json syntax (json does support single quotes):
-=======
         Output format:
 
-        You should write down your thought process and finally make a suggestion of the desired values of #Variables. You cannot change the lines of code in #Code but only the values in #Variables. When <type> of a variable is (code), you should write the new definition in the format of python code without syntax errors.
+        You should write down your thought process (reason about how feedback applies to #Variables based on #Stepsize) and finally make a suggestion of the desired values of #Variables. You cannot change the lines of code in #Code but only the values in #Variables. When <type> of a variable is (code), you should write the new definition in the format of python code without syntax errors.
         Your output should be in the following json format, satisfying the json syntax:
         JSON, keys and values require double-quotes
         JSON keys: ["response", "topic grade level", "too_hard"]
         JSON value type: [escaped string, int, truth value]
-        
->>>>>>> 07dc2d77
+
         {{
         "reasoning": <Your reasoning>,
         "suggestion": {{
