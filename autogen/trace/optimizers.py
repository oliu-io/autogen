--- conflicted
+++ resolved
@@ -413,8 +413,6 @@
         response = self.llm.client.create(messages=self.llm._oai_system_message + messages)
         return self.llm.client.extract_text_or_completion_object(response)[0]
 
-<<<<<<< HEAD
-=======
 @dataclass
 class Module:
     name: str
@@ -447,7 +445,6 @@
             module = Module(name=blocks[0].name, summary=summary, exec_report=execution_report, review=review)
             modules.append(module)
         return modules
->>>>>>> 885b9772
 
 # causal attribution
 # blame assignment
@@ -462,7 +459,7 @@
         sys_msg = dedent("""
         Someone designed a system of modules that takes inputs and produces outputs.
         A report is produced on how each module functions and whether they are useful or not.
-        
+
         Your job is to update the design of the system given the report.
         You can introduce more modules or remove modules.
         """)
@@ -481,22 +478,22 @@
         {{this.name}}: {{this.summary}}
         {{~/each}}
         </Module List>
-        
+
         This is the report for each module:
         {{#each modules}}
         Module Name: {{this.name}}
         <Report>
         {{this.report}}
         </Report>
-        
+
         <Review>
         {{this.review}}
         </Review>
         {{~/each}}
-        
+
         MODULE LIST:
         {module_list}
-    
+
         Hint:
         # You should consider if the module's name and profile match the task.
         # Considering the effort, you should select less then {{max_num}} modules; less is better.
