from graphviz import Digraph


def for_all_methods(decorator):
    """ Applying a decorator to all methods of a class. """
    def decorate(cls):
        for attr in cls.__dict__: # there's propably a better way to do this
            if callable(getattr(cls, attr)) and not attr.startswith("__"):
                setattr(cls, attr, decorator(getattr(cls, attr)))
        return cls
    return decorate


<<<<<<< HEAD
def back_prop_node_visualization(start_node):
=======
def back_prop_node_visualization(start_node, reverse=False):
>>>>>>> 73f87ef7
    dot = Digraph()
    node = start_node

    visited = set()
    stack = [start_node]

    # we do two loops because I worry Digraph requires "pre-registration" of all nodes
    # add node names
    while stack:
        current_node = stack.pop()
        # print(f'Node {node.name}: Node Type {node}, Node: {node._data}')
        if current_node not in visited:
            dot.node(node.name.replace(":", ""), node.name.replace(":", ""))
            visited.add(current_node)
            stack.extend(current_node.parents)

    # add node edges
    visited = set()
    stack = [start_node]

    while stack:
        current_node = stack.pop()
        if current_node not in visited:
            for parent in current_node.parents:
                if not reverse:
                    dot.edge(current_node.name.replace(":", ""), parent.name.replace(":", ""))
                else:
                    dot.edge(parent.name.replace(":", ""), current_node.name.replace(":", ""))
            visited.add(current_node)
            stack.extend(current_node.parents)

    return dot

def backfill_lists(parent_list):
    max_length = max(len(child) for child in parent_list)

    for child in parent_list:
        # While the child list is shorter than the longest, append its last element
        while len(child) < max_length:
            child.append(child[-1])

    return parent_list

def plot_agent_performance(performances, backfilled=True):
    import matplotlib.pyplot as plt
    import numpy as np

    if not backfilled:
        performances = backfill_lists(performances)

    performances = np.array(performances)

    # Calculate mean and standard deviation
    means = np.mean(performances, axis=0)
    stds = np.std(performances, axis=0)

    # Epochs
    epochs = np.arange(1, len(means) + 1)

    # Plotting
    plt.figure(figsize=(10, 6))
    plt.plot(epochs, means, label='Mean Performance')
    plt.fill_between(epochs, means - stds, means + stds, alpha=0.2)

    # Labels and title
    plt.xlabel('Epoch')
    plt.ylabel('Performance')
    plt.title('Performance Across Epochs with Confidence Interval')
    plt.legend()
    plt.grid(True)

    # Show plot
    plt.show()

def verbalize(next_obs, feedback, reward):
    message = f"""Score: {reward}\n\n"""
    message += f"Feedback: {feedback}\n\n"
    if next_obs is not None:
        message += f"Instruction: {next_obs}\n\n"
    return message<|MERGE_RESOLUTION|>--- conflicted
+++ resolved
@@ -11,11 +11,7 @@
     return decorate
 
 
-<<<<<<< HEAD
-def back_prop_node_visualization(start_node):
-=======
 def back_prop_node_visualization(start_node, reverse=False):
->>>>>>> 73f87ef7
     dot = Digraph()
     node = start_node
 
