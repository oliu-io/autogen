--- conflicted
+++ resolved
@@ -161,11 +161,7 @@
 
 class Node(AbstractNode):
     """ Node for Autogen messages and prompts. Node behaves like a dict."""
-<<<<<<< HEAD
-    def __init__(self, value, *, name=None, trainable=False, description="This is a Node in a computational graph.") -> None:
-=======
     def __init__(self, value, *, name=None, trainable=False, description="[Node] This is a node in a computational graph.") -> None:
->>>>>>> 73f87ef7
         # TODO only take in a dict with a certain structure
         if isinstance(value, str):
             warnings.warn("Initializing a Node with str is deprecated. Use dict instead.")
