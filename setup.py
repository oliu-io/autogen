import os

import setuptools

here = os.path.abspath(os.path.dirname(__file__))

with open("README.md", "r", encoding="UTF-8") as fh:
    long_description = fh.read()

# Get the code version
version = {}
with open(os.path.join(here, "autogen/version.py")) as fp:
    exec(fp.read(), version)
__version__ = version["__version__"]

install_requires = [
    "openai>=1.3",
    "diskcache",
    "termcolor",
    "flaml",
    "python-dotenv",
    "tiktoken",
    # Disallowing 2.6.0 can be removed when this is fixed https://github.com/pydantic/pydantic/issues/8705
    "pydantic>=1.10,<3,!=2.6.0",  # could be both V1 and V2
    "docker",
]

setuptools.setup(
    name="pyautogen",
    version=__version__,
    author="AutoGen",
    author_email="auto-gen@outlook.com",
    description="Enabling Next-Gen LLM Applications via Multi-Agent Conversation Framework",
    long_description=long_description,
    long_description_content_type="text/markdown",
    url="https://github.com/microsoft/autogen",
    packages=setuptools.find_packages(include=["autogen*"], exclude=["test"]),
    install_requires=install_requires,
    extras_require={
        "test": [
            "coverage>=5.3",
            "ipykernel",
            "nbconvert",
            "nbformat",
            "pre-commit",
            "pytest-asyncio",
            "pytest>=6.1.1,<8",
        ],
        "blendsearch": ["flaml[blendsearch]"],
        "mathchat": ["sympy", "pydantic==1.10.9", "wolframalpha"],
        "retrievechat": ["chromadb", "sentence_transformers", "pypdf", "ipython"],
        "autobuild": ["chromadb", "sentence-transformers", "huggingface-hub"],
        "teachable": ["chromadb"],
        "lmm": ["replicate", "pillow"],
<<<<<<< HEAD
        "trace": ['graphviz==0.20.1']
=======
        "graph": ["networkx", "matplotlib"],
        "websurfer": ["beautifulsoup4", "markdownify", "pdfminer.six", "pathvalidate"],
        "redis": ["redis"],
        "ipython": ["jupyter-client>=8.6.0", "ipykernel>=6.29.0"],
>>>>>>> a62b5c3b
    },
    classifiers=[
        "Programming Language :: Python :: 3",
        "License :: OSI Approved :: MIT License",
        "Operating System :: OS Independent",
    ],
    python_requires=">=3.8,<3.13",
)<|MERGE_RESOLUTION|>--- conflicted
+++ resolved
@@ -52,14 +52,11 @@
         "autobuild": ["chromadb", "sentence-transformers", "huggingface-hub"],
         "teachable": ["chromadb"],
         "lmm": ["replicate", "pillow"],
-<<<<<<< HEAD
         "trace": ['graphviz==0.20.1']
-=======
         "graph": ["networkx", "matplotlib"],
         "websurfer": ["beautifulsoup4", "markdownify", "pdfminer.six", "pathvalidate"],
         "redis": ["redis"],
         "ipython": ["jupyter-client>=8.6.0", "ipykernel>=6.29.0"],
->>>>>>> a62b5c3b
     },
     classifiers=[
         "Programming Language :: Python :: 3",
